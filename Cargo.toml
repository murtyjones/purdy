[package]

name = "lyon"
<<<<<<< HEAD
version = "0.3.1"
=======
version = "0.3.2"
>>>>>>> 8a5d391c
description = "2D Graphics rendering experiments."
authors = [ "Nicolas Silva <nical@fastmail.com>" ]
repository = "https://github.com/nical/lyon"
license = "MIT/Apache-2.0"

[lib]
name = "lyon"
path = "src/lib.rs"

[dependencies]

<<<<<<< HEAD
lyon_tessellation = { version = "0.3.1", path = "tessellation/" }
lyon_core = { version = "0.3.1", path = "core/" }
lyon_bezier = { version = "0.3.1", path = "bezier/" }
lyon_path = { version = "0.3.1", path = "path/" }
lyon_path_builder = { version = "0.3.1", path = "path_builder/" }
lyon_path_iterator = { version = "0.3.1", path = "path_iterator/" }
lyon_extra = { version = "0.3.1", path = "extra/" }
=======
lyon_tessellation = { version = "0.3.2", path = "tessellation/" }
lyon_core = { version = "0.3.2", path = "core/" }
lyon_bezier = { version = "0.3.2", path = "bezier/" }
lyon_path = { version = "0.3.2", path = "path/" }
lyon_path_builder = { version = "0.3.2", path = "path_builder/" }
lyon_path_iterator = { version = "0.3.2", path = "path_iterator/" }
lyon_extra = { version = "0.3.2", path = "extra/" }
>>>>>>> 8a5d391c
<|MERGE_RESOLUTION|>--- conflicted
+++ resolved
@@ -1,11 +1,7 @@
 [package]
 
 name = "lyon"
-<<<<<<< HEAD
-version = "0.3.1"
-=======
 version = "0.3.2"
->>>>>>> 8a5d391c
 description = "2D Graphics rendering experiments."
 authors = [ "Nicolas Silva <nical@fastmail.com>" ]
 repository = "https://github.com/nical/lyon"
@@ -17,20 +13,10 @@
 
 [dependencies]
 
-<<<<<<< HEAD
-lyon_tessellation = { version = "0.3.1", path = "tessellation/" }
-lyon_core = { version = "0.3.1", path = "core/" }
-lyon_bezier = { version = "0.3.1", path = "bezier/" }
-lyon_path = { version = "0.3.1", path = "path/" }
-lyon_path_builder = { version = "0.3.1", path = "path_builder/" }
-lyon_path_iterator = { version = "0.3.1", path = "path_iterator/" }
-lyon_extra = { version = "0.3.1", path = "extra/" }
-=======
 lyon_tessellation = { version = "0.3.2", path = "tessellation/" }
 lyon_core = { version = "0.3.2", path = "core/" }
 lyon_bezier = { version = "0.3.2", path = "bezier/" }
 lyon_path = { version = "0.3.2", path = "path/" }
 lyon_path_builder = { version = "0.3.2", path = "path_builder/" }
 lyon_path_iterator = { version = "0.3.2", path = "path_iterator/" }
-lyon_extra = { version = "0.3.2", path = "extra/" }
->>>>>>> 8a5d391c
+lyon_extra = { version = "0.3.2", path = "extra/" }