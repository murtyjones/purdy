[package]

name = "lyon"
version = "0.1.0"
description = "2D Graphics rendering experiments."
authors = [ "Nicolas Silva <nical@fastmail.com>" ]
repository = "https://github.com/nical/lyon"
license = "MIT/Apache-2.0"

[lib]
name = "lyon"
path = "src/lib.rs"

[dependencies]

<<<<<<< HEAD
lyon_tessellation = { version = "0.0.3", path = "tessellation/" }
lyon_svg = { version = "0.0.3", path = "svg/" }
lyon_core = { version = "0.0.3", path = "core/" }
lyon_extra = { version = "0.0.3", path = "extra/" }
=======
lyon_tesselation = { version = "0.1.0", path = "tesselation/" }
lyon_svg = { version = "0.1.0", path = "svg/" }
lyon_core = { version = "0.1.0", path = "core/" }
lyon_extra = { version = "0.1.0", path = "extra/" }
>>>>>>> 583709a4
<|MERGE_RESOLUTION|>--- conflicted
+++ resolved
@@ -13,14 +13,7 @@
 
 [dependencies]
 
-<<<<<<< HEAD
-lyon_tessellation = { version = "0.0.3", path = "tessellation/" }
-lyon_svg = { version = "0.0.3", path = "svg/" }
-lyon_core = { version = "0.0.3", path = "core/" }
-lyon_extra = { version = "0.0.3", path = "extra/" }
-=======
-lyon_tesselation = { version = "0.1.0", path = "tesselation/" }
-lyon_svg = { version = "0.1.0", path = "svg/" }
-lyon_core = { version = "0.1.0", path = "core/" }
-lyon_extra = { version = "0.1.0", path = "extra/" }
->>>>>>> 583709a4
+lyon_tessellation = { version = "0.1.1", path = "tessellation/" }
+lyon_svg = { version = "0.1.1", path = "svg/" }
+lyon_core = { version = "0.1.1", path = "core/" }
+lyon_extra = { version = "0.1.1", path = "extra/" }